import os, math, argparse, yaml, re
import torch, torchaudio
import numpy as np
from collections import deque
import torchaudio.compliance.kaldi as kaldi

from model.utils.init_model import init_model
from model.utils.checkpoint import load_checkpoint
from model.utils.file_utils import read_symbol_table
<<<<<<< HEAD
from model.utils.ctc_utils import get_output_with_timestamps, get_output, milliseconds_to_hhmmssms
from api.private_config import *
=======
from model.utils.ctc_utils import get_output
>>>>>>> 3dbcf265

# ==================== Text merge & stability ====================

def _longest_suffix_prefix_overlap(a: str, b: str, max_k: int = 64) -> int:
    k = min(max_k, len(a), len(b))
    for L in range(k, 0, -1):
        if a[-L:] == b[:L]:
            return L
    return 0

def _longest_common_substring(a: str, b: str):
    m, n = len(a), len(b)
    dp = [[0]*(n+1) for _ in range(m+1)]
    best = (0, 0, 0)
    for i in range(1, m+1):
        ai = a[i-1]
        for j in range(1, n+1):
            if ai == b[j-1]:
                v = dp[i-1][j-1] + 1
                dp[i][j] = v
                if v > best[0]:
                    best = (v, i, j)
    return best  # length, end_a_idx, end_b_idx

_WORD_BOUNDARY_RE = re.compile(r"[ \t\n\r\f\v.,!?;:…，。！？；：]")

def _split_commit_tail(text: str, reserve_last_k_words: int = 1):
    parts = re.split(r"(\s+|[.,!?;:…])", text)
    words = []
    buf = ""
    for p in parts:
        buf += p
        if _WORD_BOUNDARY_RE.fullmatch(p or ""):
            words.append(buf); buf = ""
    if buf:
        words.append(buf)
    if not words:
        return "", text
    if len(words) <= reserve_last_k_words:
        return "", "".join(words)
    return "".join(words[:-reserve_last_k_words]), "".join(words[-reserve_last_k_words:])

def _smart_merge(prev_tail: str, cur_text: str, lcs_window=48, lcs_min=12):
    ov = _longest_suffix_prefix_overlap(prev_tail, cur_text, max_k=lcs_window)
    if ov >= lcs_min:
        return prev_tail + cur_text[ov:]
    a = prev_tail[-lcs_window:]
    b = cur_text[:lcs_window]
    L, _ea, eb = _longest_common_substring(a, b)
    if L >= lcs_min:
        return prev_tail + cur_text[eb:]  # bỏ trùng
    return prev_tail + cur_text

def _adaptive_reserve_words(overlap_ratio: float, base=1, hard=2, thresh=0.35):
    return hard if overlap_ratio < thresh else base

# ==================== Feature extractors ====================

class GPUMel80:
    def __init__(self, device, sr=16000):
        self.device = device
        self.sr = sr
        self.mel = torchaudio.transforms.MelSpectrogram(
            sample_rate=sr,
            n_fft=400, win_length=400, hop_length=160,
            f_min=0.0, f_max=8000.0,
            n_mels=80, power=2.0,
            mel_scale="htk", norm=None, center=True,
        ).to(device)

    @torch.no_grad()
    def __call__(self, wav_1xT: torch.Tensor) -> torch.Tensor:
        mel = self.mel(wav_1xT.to(self.device))
        mel = torch.clamp(mel, min=1e-10).log().transpose(1, 2).contiguous()
        return mel  # (1, Tm, 80)

@torch.no_grad()
def _kaldi_fbank_cpu(wav_1xT: torch.Tensor) -> torch.Tensor:
    return kaldi.fbank(
        wav_1xT.cpu(),
        num_mel_bins=80, frame_length=25, frame_shift=10,
        dither=0.0, energy_floor=0.0, sample_frequency=16000
    ).unsqueeze(0)  # (1, T, 80)

# ==================== Model init ====================

@torch.no_grad()
def init(model_checkpoint):
    torch.set_float32_matmul_precision("high")
    torch.backends.cudnn.benchmark = True
    try:
        torch.backends.cuda.enable_flash_sdp(True)
        torch.backends.cuda.enable_math_sdp(False)
        torch.backends.cuda.enable_mem_efficient_sdp(False)
    except Exception:
        pass

    cfg = os.path.join(model_checkpoint, "config.yaml")
    ckpt = os.path.join(model_checkpoint, "pytorch_model.bin")
    vocab = os.path.join(model_checkpoint, "vocab.txt")

    with open(cfg, 'r') as fin:
        config = yaml.load(fin, Loader=yaml.FullLoader)
    model = init_model(config, cfg)
    model.eval()
    load_checkpoint(model, ckpt)

    model.encoder = model.encoder.cuda()
    model.ctc = model.ctc.cuda()

    symbol_table = read_symbol_table(vocab)
    char_dict = {v: k for k, v in symbol_table.items()}
    return model, char_dict

# ==================== Single-line writer ====================

class _LineWriter:
    def __init__(self):
        self.prev_len = 0
    def write(self, s: str):
        s = s.replace("\n", " ")
        sys.stdout.write("\r" + s)
        # xóa phần thừa nếu ngắn hơn lần trước
        extra = self.prev_len - len(s)
        if extra > 0:
            sys.stdout.write(" " * extra)
            sys.stdout.write("\r" + s)
        sys.stdout.flush()
        self.prev_len = len(s)

# ==================== Microphone streaming (one-line display) ====================

@torch.no_grad()
def stream_mic(args, model, char_dict):
    import sounddevice as sd

    device = torch.device("cuda" if torch.cuda.is_available() else "cpu")
    subsampling = model.encoder.embed.subsampling_factor
    num_layers = model.encoder.num_blocks
    conv_lorder = model.encoder.cnn_module_kernel // 2

    enc_steps = max(1, int(round((args.stream_chunk_sec / 0.01) / subsampling)))
    chunk_size = enc_steps
    left_context_size = args.left_context_size
    right_context_size = args.right_context_size

    att_cache = torch.zeros(
        (num_layers, left_context_size, model.encoder.attention_heads,
         model.encoder._output_size * 2 // model.encoder.attention_heads),
        device=device
    )
    cnn_cache = torch.zeros((num_layers, model.encoder._output_size, conv_lorder), device=device)
    offset = torch.zeros(1, dtype=torch.int, device=device)

    sr = args.mic_sr
    assert sr == 16000, "Mic nên 16 kHz"
    block = int(args.stream_chunk_sec * sr)
    look_blocks = max(0, int(math.ceil(args.lookahead_sec / args.stream_chunk_sec)))

    q = deque()
    full_text = ""     # đã commit
    carry_text = ""    # đuôi chưa commit
    last_snapshot = ""
    idle_counter = 0

    fe = GPUMel80(device, sr) if args.use_gpu_mel else None
    line = _LineWriter()

    # không in dòng hướng dẫn để giữ “một hàng”
    with sd.InputStream(samplerate=sr, channels=1, dtype="float32", blocksize=block) as stream:
        while True:
            audio_block, _ = stream.read(block)
            a = np.squeeze(audio_block, axis=1).astype(np.float32)
            q.append(a)

            if len(q) < 1 + look_blocks:
                # cập nhật hiển thị ngay cả khi chưa đủ lookahead
                if args.show_tail and (full_text or carry_text):
                    line.write(full_text + carry_text)
                continue

            seg_np = np.concatenate([q[0]] + list(list(q)[1:1 + look_blocks]))
            seg = torch.from_numpy(seg_np).unsqueeze(0).to(device)
            seg = seg * (1 << 15)
            if seg.size(1) < int(0.025 * sr):
                q.popleft(); continue

            x = _kaldi_fbank_cpu(seg).to(device) if fe is None else fe(seg)
            x_len = torch.tensor([x.size(1)], dtype=torch.int, device=device)

            with torch.amp.autocast("cuda", dtype=torch.float16):
                enc_out, enc_len, _, att_cache, cnn_cache, offset = model.encoder.forward_parallel_chunk(
                    xs=x, xs_origin_lens=x_len,
                    chunk_size=chunk_size,
                    left_context_size=left_context_size,
                    right_context_size=right_context_size,
                    att_cache=att_cache, cnn_cache=cnn_cache,
                    truncated_context_size=chunk_size, offset=offset
                )
                enc_out = enc_out.reshape(1, -1, enc_out.size(-1))[:, :enc_len]
                if enc_out.size(1) > chunk_size:
                    enc_out = enc_out[:, :chunk_size]
                offset = offset - enc_len + enc_out.size(1)
                hyp_step = model.encoder.ctc_forward(enc_out).squeeze(0).cpu()

            chunk_text = get_output([hyp_step], char_dict)[0]

            # smart merge
            merged = _smart_merge(carry_text, chunk_text, lcs_window=args.lcs_window, lcs_min=args.lcs_min)
            overlap_used = len(carry_text) + len(chunk_text) - len(merged)
            overlap_ratio = 0.0 if len(chunk_text) == 0 else max(0.0, min(1.0, overlap_used / max(1, len(chunk_text))))
            reserve_words = _adaptive_reserve_words(overlap_ratio,
                                                    base=args.stable_reserve_words,
                                                    hard=args.stable_reserve_words + 1,
                                                    thresh=args.adaptive_overlap_thresh)
            commit, new_tail = _split_commit_tail(merged, reserve_last_k_words=reserve_words)

            progressed = bool(commit) or (new_tail != last_snapshot)
            idle_counter = 0 if progressed else (idle_counter + 1)
            last_snapshot = new_tail

            # cập nhật buffer
            if commit:
                full_text += commit

            # ép commit đuôi theo các tiêu chí nhanh
            do_force = False
            if args.punct_flush and re.search(r"[.!?…。，、！？；：]\s*$", new_tail):
                do_force = True
            if len(new_tail) >= args.max_tail_chars:
                do_force = True
            if idle_counter >= args.idle_flush_chunks and new_tail.strip():
                do_force = True

            if do_force and new_tail.strip():
                # giữ khoảng trắng nếu có
                full_text += new_tail
                new_tail = ""
                idle_counter = 0

            carry_text = new_tail

            # one-line update
            if args.show_tail:
                display = (full_text + carry_text).strip()
            else:
                display = full_text.strip()
            line.write(display)

            q.popleft()

# ==================== Main ====================

def main():
    parser = argparse.ArgumentParser(description="ChunkFormer streaming one-line (no timestamps)")

    # giữ nguyên tham số cũ
    parser.add_argument("--model_checkpoint", type=str, required=True)
    parser.add_argument("--max_duration", type=int, default=1800)
    parser.add_argument("--chunk_size", type=int, default=64)
    parser.add_argument("--left_context_size", type=int, default=128)
    parser.add_argument("--right_context_size", type=int, default=16)

    parser.add_argument("--long_form_audio", type=str)
    parser.add_argument("--audio_list", type=str, default=None)

    parser.add_argument("--mic", action="store_true")
    parser.add_argument("--mic_sr", type=int, default=16000)
    parser.add_argument("--stream_chunk_sec", type=float, default=0.5)
    parser.add_argument("--lookahead_sec", type=float, default=0.2)
    parser.add_argument("--print_final", action="store_true")
    parser.add_argument("--stream", action="store_true")

    # ổn định văn bản
    parser.add_argument("--stable_reserve_words", type=int, default=1)
    parser.add_argument("--adaptive_overlap_thresh", type=float, default=0.35)
    parser.add_argument("--lcs_window", type=int, default=48)
    parser.add_argument("--lcs_min", type=int, default=12)

    parser.add_argument("--idle_flush_chunks", type=int, default=5)
    parser.add_argument("--max_tail_chars", type=int, default=40)
    parser.add_argument("--punct_flush", action="store_true")

    # GPU mel
    parser.add_argument("--use_gpu_mel", action="store_true")

    # cờ mới cho hiển thị
    parser.add_argument("--show_tail", action="store_true",
                        help="Hiển thị cả phần đuôi chưa ổn định trên cùng một hàng.")

    args = parser.parse_args()

    # không in header để giữ một hàng ngay từ đầu

    assert any([getattr(args, "mic", False), args.long_form_audio, args.audio_list]), "Cần --mic hoặc --long_form_audio hoặc --audio_list"

    model, char_dict = init(args.model_checkpoint)

    if getattr(args, "mic", False):
        stream_mic(args, model, char_dict); return

if __name__ == "__main__":
    import sys
    sys.argv = [
        "realtime_decode.py",
<<<<<<< HEAD
        "--model_checkpoint", CHUNKFORMER_CHECKPOINT,
=======
        "--model_checkpoint", "/home/trinhchau/code/EduAssist/api/services/chunkformer-large-vie",
>>>>>>> 3dbcf265
        "--mic",
        "--mic_sr", "16000",
        "--left_context_size", "16",
        "--right_context_size", "8",
        "--stream_chunk_sec", "0.5",
        "--lookahead_sec", "0.2",
        "--stable_reserve_words", "0",
        "--lcs_window", "64",
        "--lcs_min", "16",
        "--use_gpu_mel",
        "--idle_flush_chunks", "1 ",
        "--max_tail_chars", "40",
        "--punct_flush",
        # "--show_tail",
    ]
    main()<|MERGE_RESOLUTION|>--- conflicted
+++ resolved
@@ -7,12 +7,9 @@
 from model.utils.init_model import init_model
 from model.utils.checkpoint import load_checkpoint
 from model.utils.file_utils import read_symbol_table
-<<<<<<< HEAD
 from model.utils.ctc_utils import get_output_with_timestamps, get_output, milliseconds_to_hhmmssms
 from api.private_config import *
-=======
 from model.utils.ctc_utils import get_output
->>>>>>> 3dbcf265
 
 # ==================== Text merge & stability ====================
 
@@ -318,11 +315,7 @@
     import sys
     sys.argv = [
         "realtime_decode.py",
-<<<<<<< HEAD
         "--model_checkpoint", CHUNKFORMER_CHECKPOINT,
-=======
-        "--model_checkpoint", "/home/trinhchau/code/EduAssist/api/services/chunkformer-large-vie",
->>>>>>> 3dbcf265
         "--mic",
         "--mic_sr", "16000",
         "--left_context_size", "16",
