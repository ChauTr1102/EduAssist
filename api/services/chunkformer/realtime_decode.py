--- conflicted
+++ resolved
@@ -168,7 +168,6 @@
     look_blocks = max(0, int(math.ceil(args.lookahead_sec / args.stream_chunk_sec)))
 
     q = deque()
-<<<<<<< HEAD
     full_text = ""     # đã commit
     carry_text = ""    # đuôi chưa commit
     last_snapshot = ""
@@ -179,7 +178,6 @@
 
     # không in dòng hướng dẫn để giữ “một hàng”
     with sd.InputStream(samplerate=sr, channels=1, dtype="float32", blocksize=block) as stream:
-=======
     produced_steps = 0
     carry_text = ""
     silence_run = 0
@@ -189,7 +187,6 @@
     print("Mic streaming. Ctrl+C để dừng.")
     with sd.InputStream(samplerate=sr, channels=1, dtype="float32", blocksize=block_samples) as stream:
         prev_end_time = 0
->>>>>>> 16a218ab
         while True:
             audio_block, _ = stream.read(block)
             a = np.squeeze(audio_block, axis=1).astype(np.float32)
@@ -243,7 +240,6 @@
 
             # cập nhật buffer
             if commit:
-<<<<<<< HEAD
                 full_text += commit
 
             # ép commit đuôi theo các tiêu chí nhanh
@@ -258,7 +254,6 @@
             if do_force and new_tail.strip():
                 # giữ khoảng trắng nếu có
                 full_text += new_tail
-=======
                 # print(f"{milliseconds_to_hhmmssms(seg_start_ms)} - {milliseconds_to_hhmmssms(seg_end_ms)}: {commit.strip()}")
                 if commit.strip() and commit.strip() != " ":
                     if seg_start_ms - prev_end_time <= 500:
@@ -278,7 +273,6 @@
                     else:
                         print(".", "\n", f"{new_tail.strip()}", end="")
                     prev_end_time = seg_end_ms
->>>>>>> 16a218ab
                 new_tail = ""
                 idle_counter = 0
 
